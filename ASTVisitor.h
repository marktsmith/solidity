--- conflicted
+++ resolved
@@ -30,14 +30,6 @@
 namespace solidity
 {
 
-<<<<<<< HEAD
-/// Visitor interface for the abstract syntax tree. This class is tightly bound to the
-/// implementation of @ref ASTNode::accept and its overrides. After a call to
-/// @ref ASTNode::accept, the function visit for the appropriate parameter is called and then
-/// (if it returns true) this continues recursively for all child nodes in document order
-/// (there is an exception for contracts). After all child nodes have been visited, endVisit is
-/// called for the node.
-=======
 /**
  * Visitor interface for the abstract syntax tree. This class is tightly bound to the
  * implementation of @ref ASTNode::accept and its overrides. After a call to
@@ -46,7 +38,6 @@
  * (there is an exception for contracts). After all child nodes have been visited, endVisit is
  * called for the node.
  */
->>>>>>> c45495af
 class ASTVisitor
 {
 public:
