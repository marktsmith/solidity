/*
	This file is part of solidity.

	solidity is free software: you can redistribute it and/or modify
	it under the terms of the GNU General Public License as published by
	the Free Software Foundation, either version 3 of the License, or
	(at your option) any later version.

	solidity is distributed in the hope that it will be useful,
	but WITHOUT ANY WARRANTY; without even the implied warranty of
	MERCHANTABILITY or FITNESS FOR A PARTICULAR PURPOSE.  See the
	GNU General Public License for more details.

	You should have received a copy of the GNU General Public License
	along with solidity.  If not, see <http://www.gnu.org/licenses/>.
*/
/**
 * Specific AST walkers that collect facts about identifiers and definitions.
 */

#pragma once

#include <libjulia/optimiser/ASTWalker.h>

#include <string>
#include <map>
#include <set>

namespace dev
{
namespace julia
{

/**
 * Specific AST walker that collects all defined names.
 */
class NameCollector: public ASTWalker
{
public:
	using ASTWalker::operator ();
	virtual void operator()(VariableDeclaration const& _varDecl) override;
	virtual void operator()(FunctionDefinition const& _funDef) override;

	std::set<std::string> const& names() const { return m_names; }
	std::map<std::string, FunctionDefinition const*> const& functions() const { return m_functions; }
private:
	std::set<std::string> m_names;
	std::map<std::string, FunctionDefinition const*> m_functions;
};

/**
<<<<<<< HEAD
 * Specific AST walker that finds all variables that are assigned to.
 */
class Assignments: public ASTWalker
{
public:
	using ASTWalker::operator ();
	virtual void operator()(Assignment const& _assignment) override;

	std::set<std::string> const& names() const { return m_names; }
private:
	std::set<std::string> m_names;
=======
 * Specific AST walker that counts all references to all declarations.
 */
class ReferencesCounter: public ASTWalker
{
public:
	using ASTWalker::operator ();
	virtual void operator()(Identifier const& _identifier);
	virtual void operator()(FunctionCall const& _funCall);

	static std::map<std::string, size_t> countReferences(Block const& _block);
	static std::map<std::string, size_t> countReferences(Expression const& _expression);

	std::map<std::string, size_t> const& references() const { return m_references; }
private:
	std::map<std::string, size_t> m_references;
>>>>>>> 91024db9
};

}
}<|MERGE_RESOLUTION|>--- conflicted
+++ resolved
@@ -49,19 +49,6 @@
 };
 
 /**
-<<<<<<< HEAD
- * Specific AST walker that finds all variables that are assigned to.
- */
-class Assignments: public ASTWalker
-{
-public:
-	using ASTWalker::operator ();
-	virtual void operator()(Assignment const& _assignment) override;
-
-	std::set<std::string> const& names() const { return m_names; }
-private:
-	std::set<std::string> m_names;
-=======
  * Specific AST walker that counts all references to all declarations.
  */
 class ReferencesCounter: public ASTWalker
@@ -77,7 +64,19 @@
 	std::map<std::string, size_t> const& references() const { return m_references; }
 private:
 	std::map<std::string, size_t> m_references;
->>>>>>> 91024db9
+};
+
+ * Specific AST walker that finds all variables that are assigned to.
+ */
+class Assignments: public ASTWalker
+{
+public:
+	using ASTWalker::operator ();
+	virtual void operator()(Assignment const& _assignment) override;
+
+	std::set<std::string> const& names() const { return m_names; }
+private:
+	std::set<std::string> m_names;
 };
 
 }
